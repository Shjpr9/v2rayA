name: Pull Request Check
on:
  pull_request:
    types: [opened, synchronize, reopened]
    paths:
      - "**/*.go"
      - "service/**"
      - "gui/**"
      - ".github/workflows/*.yml"
jobs:
  Build_v2rayA_Web:
    runs-on: ubuntu-22.04
    steps:
    - uses: actions/checkout@v4.1.1
      with:
        fetch-depth: 0
    - name: Set up Node.js
      uses: actions/setup-node@v4.0.2
      with:
        node-version: lts/*
        cache: 'yarn'
        cache-dependency-path: gui/yarn.lock
    - name: Install Dependencies
      run: |
        sudo apt-get update -y && sudo apt-get install -y gzip
    - name: Build GUI
      run: |
        yarn --cwd gui --check-files
        yarn --cwd gui build
        echo "Use tar to generate web.tar.gz..."
        tar -zcvf web.tar.gz web/
    - name: Upload Zip File to Artifacts
      uses: actions/upload-artifact@v4.3.1
      with:
        path: web/*
        name: web
<<<<<<< HEAD

  Build_on_Linux:
    runs-on: ubuntu-22.04
    needs: Build_v2rayA_Web
    steps:
    - uses: actions/checkout@v3
      with:
        fetch-depth: 0
    - name: Download Artifact
      uses: actions/download-artifact@v3
      with:
        name: web
        path: service/server/router/web
    - name: Set up Go
      uses: actions/setup-go@v3
      with:
        go-version: ^1.21
    - name: Build v2rayA
      shell: bash
      run: |
        mkdir v2raya_bin
        CurrentDir="$(pwd)"
        date=$(git -C "$CurrentDir" log -1 --format="%cd" --date=short | sed s/-//g)
        count=$(git -C "$CurrentDir" rev-list --count HEAD)
        commit=$(git -C "$CurrentDir" rev-parse --short HEAD)
        version="unstable-$date.r${count}.$commit"
        os="linux"
        cd "$CurrentDir"/service
        for arch in amd64 arm64; do
          GOARCH="$arch" CGO_ENABLED=0 go build -tags "with_gvisor" -ldflags "-X github.com/v2rayA/v2rayA/conf.Version=$version -s -w" -o "$CurrentDir"/v2raya_bin/v2raya_pr_build_"$os"_"$arch"_"$version"
        done
    - name: Upload Zip File to Artifacts
      uses: nanoufo/action-upload-artifacts-and-release-assets@v1.8
      with:
        path: v2raya_bin/*

  Build_on_Windows:
    runs-on: windows-latest
    needs: Build_v2rayA_Web
    steps:
    - uses: actions/checkout@v3
      with:
        fetch-depth: 0
    - name: Download Artifact
      uses: actions/download-artifact@v3
      with:
        name: web
        path: service/server/router/web
    - name: Set up Go
      uses: actions/setup-go@v3
      with:
        go-version: ^1.21
    - name: Build v2rayA
      shell: bash
      run: |
        mkdir v2raya_bin
        CurrentDir="$(pwd)"
        date=$(git -C "$CurrentDir" log -1 --format="%cd" --date=short | sed s/-//g)
        count=$(git -C "$CurrentDir" rev-list --count HEAD)
        commit=$(git -C "$CurrentDir" rev-parse --short HEAD)
        version="unstable-$date.r${count}.$commit"
        os="windows"
        cd "$CurrentDir"/service
        for arch in amd64 arm64; do
          GOARCH="$arch" CGO_ENABLED=0 go build -tags "with_gvisor" -ldflags "-X github.com/v2rayA/v2rayA/conf.Version=$version -s -w" -o "$CurrentDir"/v2raya_bin/v2raya_pr_build_"$os"_"$arch"_"$version".exe
        done
    - name: Upload Zip File to Artifacts
      uses: nanoufo/action-upload-artifacts-and-release-assets@v1.8
      with:
        path: v2raya_bin/*

  Build_on_macOS:
    runs-on: macos-latest
=======
  
  Build_v2rayA:
    runs-on: ${{ matrix.os }}
    strategy:
      matrix:
          os: [ubuntu-latest, windows-latest, macos-latest]
>>>>>>> df74d3cf
    needs: Build_v2rayA_Web
    steps:
    - uses: actions/checkout@v4.1.1
      with:
        fetch-depth: 0
    - name: Download Artifact
      uses: actions/download-artifact@v4.1.2
      with:
        name: web
        path: service/server/router/web
    - name: Set up Go
      uses: actions/setup-go@v5.0.0
      with:
        go-version: ^1.21
    - name: Build v2rayA
      shell: bash
      run: |
        mkdir v2raya_bin
        CurrentDir="$(pwd)"
        date=$(git -C "$CurrentDir" log -1 --format="%cd" --date=short | sed s/-//g)
        count=$(git -C "$CurrentDir" rev-list --count HEAD)
        commit=$(git -C "$CurrentDir" rev-parse --short HEAD)
        version="unstable-$date.r${count}.$commit"
        if [ "${{ matrix.os }}" = "windows-latest" ]; then
          win_ex_name=".exe"
          os="windows"
        elif [ "${{ matrix.os }}" = "macos-latest" ]; then
          os="darwin"
        elif [ "${{ matrix.os }}" = "ubuntu-latest" ]; then
          os="linux"
        fi
        cd "$CurrentDir"/service
        for arch in amd64 arm64; do
          GOARCH="$arch" CGO_ENABLED=0 go build -tags "with_gvisor" -ldflags "-X github.com/v2rayA/v2rayA/conf.Version=$version -s -w" -o "$CurrentDir"/v2raya_bin/v2raya_pr_build_"$os"_"$arch"_"$version""$win_ex_name"
        done
    - name: Upload Zip File to Artifacts
      uses: nanoufo/action-upload-artifacts-and-release-assets@v2
      with:
        path: v2raya_bin/*<|MERGE_RESOLUTION|>--- conflicted
+++ resolved
@@ -34,88 +34,12 @@
       with:
         path: web/*
         name: web
-<<<<<<< HEAD
-
-  Build_on_Linux:
-    runs-on: ubuntu-22.04
-    needs: Build_v2rayA_Web
-    steps:
-    - uses: actions/checkout@v3
-      with:
-        fetch-depth: 0
-    - name: Download Artifact
-      uses: actions/download-artifact@v3
-      with:
-        name: web
-        path: service/server/router/web
-    - name: Set up Go
-      uses: actions/setup-go@v3
-      with:
-        go-version: ^1.21
-    - name: Build v2rayA
-      shell: bash
-      run: |
-        mkdir v2raya_bin
-        CurrentDir="$(pwd)"
-        date=$(git -C "$CurrentDir" log -1 --format="%cd" --date=short | sed s/-//g)
-        count=$(git -C "$CurrentDir" rev-list --count HEAD)
-        commit=$(git -C "$CurrentDir" rev-parse --short HEAD)
-        version="unstable-$date.r${count}.$commit"
-        os="linux"
-        cd "$CurrentDir"/service
-        for arch in amd64 arm64; do
-          GOARCH="$arch" CGO_ENABLED=0 go build -tags "with_gvisor" -ldflags "-X github.com/v2rayA/v2rayA/conf.Version=$version -s -w" -o "$CurrentDir"/v2raya_bin/v2raya_pr_build_"$os"_"$arch"_"$version"
-        done
-    - name: Upload Zip File to Artifacts
-      uses: nanoufo/action-upload-artifacts-and-release-assets@v1.8
-      with:
-        path: v2raya_bin/*
-
-  Build_on_Windows:
-    runs-on: windows-latest
-    needs: Build_v2rayA_Web
-    steps:
-    - uses: actions/checkout@v3
-      with:
-        fetch-depth: 0
-    - name: Download Artifact
-      uses: actions/download-artifact@v3
-      with:
-        name: web
-        path: service/server/router/web
-    - name: Set up Go
-      uses: actions/setup-go@v3
-      with:
-        go-version: ^1.21
-    - name: Build v2rayA
-      shell: bash
-      run: |
-        mkdir v2raya_bin
-        CurrentDir="$(pwd)"
-        date=$(git -C "$CurrentDir" log -1 --format="%cd" --date=short | sed s/-//g)
-        count=$(git -C "$CurrentDir" rev-list --count HEAD)
-        commit=$(git -C "$CurrentDir" rev-parse --short HEAD)
-        version="unstable-$date.r${count}.$commit"
-        os="windows"
-        cd "$CurrentDir"/service
-        for arch in amd64 arm64; do
-          GOARCH="$arch" CGO_ENABLED=0 go build -tags "with_gvisor" -ldflags "-X github.com/v2rayA/v2rayA/conf.Version=$version -s -w" -o "$CurrentDir"/v2raya_bin/v2raya_pr_build_"$os"_"$arch"_"$version".exe
-        done
-    - name: Upload Zip File to Artifacts
-      uses: nanoufo/action-upload-artifacts-and-release-assets@v1.8
-      with:
-        path: v2raya_bin/*
-
-  Build_on_macOS:
-    runs-on: macos-latest
-=======
   
   Build_v2rayA:
     runs-on: ${{ matrix.os }}
     strategy:
       matrix:
           os: [ubuntu-latest, windows-latest, macos-latest]
->>>>>>> df74d3cf
     needs: Build_v2rayA_Web
     steps:
     - uses: actions/checkout@v4.1.1
