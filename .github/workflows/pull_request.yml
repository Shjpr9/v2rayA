name: Pull Request Check
on:
  pull_request:
    types: [opened, synchronize, reopened]
    paths:
      - "**/*.go"
      - "service/go.mod"
      - "service/go.sum"
      - "gui/**"
      - ".github/workflows/*.yml"
jobs:
  Build_v2rayA_Web:
    runs-on: ubuntu-22.04
    steps:
    - uses: actions/checkout@v3
      with:
        fetch-depth: 0
    - name: Set up Node.js
      uses: actions/setup-node@v3
      with:
        node-version: lts/*
        cache: 'yarn'
        cache-dependency-path: gui/yarn.lock
    - name: Install Dependencies
      run: |
        sudo apt-get update -y && sudo apt-get install -y gzip
    - name: Build GUI
      run: |
        yarn --cwd gui --check-files
        yarn --cwd gui build
        echo "Use tar to generate web.tar.gz..."
        tar -zcvf web.tar.gz web/
    - name: Upload Zip File to Artifacts
      uses: actions/upload-artifact@v3
      with:
        path: web/*
        name: web
<<<<<<< HEAD

=======
  
>>>>>>> 009f9b7d
  Build_on_Linux:
    runs-on: ubuntu-22.04
    needs: Build_v2rayA_Web
    steps:
    - uses: actions/checkout@v3
      with:
        fetch-depth: 0
    - name: Download Artifact
      uses: actions/download-artifact@v3
      with:
        name: web
        path: service/server/router/web
    - name: Set up Go
      uses: actions/setup-go@v3
      with:
        go-version: ^1.21
    - name: Build v2rayA
      shell: bash
      run: |
        mkdir v2raya_bin
        CurrentDir="$(pwd)"
        date=$(git -C "$CurrentDir" log -1 --format="%cd" --date=short | sed s/-//g)
        count=$(git -C "$CurrentDir" rev-list --count HEAD)
        commit=$(git -C "$CurrentDir" rev-parse --short HEAD)
        version="unstable-$date.r${count}.$commit"
        os="linux"
        cd "$CurrentDir"/gui && yarn && OUTPUT_DIR="$CurrentDir"/service/server/router/web yarn build
        find "$CurrentDir"/service/server/router/web \! -name \*.png -a \! -name \*.gz -a \! -name index.html -a ! -type d -exec gzip -9 {} +
        cd "$CurrentDir"/service
        for arch in amd64 arm64; do
          GOARCH="$arch" CGO_ENABLED=0 go build -tags "with_gvisor" -ldflags "-X github.com/v2rayA/v2rayA/conf.Version=$version -s -w" -o "$CurrentDir"/v2raya_bin/v2raya_pr_build_"$os"_"$arch"_"$version"
        done
    - name: Upload Zip File to Artifacts
      uses: nanoufo/action-upload-artifacts-and-release-assets@v1.8
      with:
        path: v2raya_bin/*

  Build_on_Windows:
    runs-on: windows-latest
    needs: Build_v2rayA_Web
    steps:
    - uses: actions/checkout@v3
      with:
        fetch-depth: 0
    - name: Download Artifact
      uses: actions/download-artifact@v3
      with:
        name: web
        path: service/server/router/web
    - name: Set up Go
      uses: actions/setup-go@v3
      with:
        go-version: ^1.21
    - name: Build v2rayA
      shell: pwsh
      run: |
<<<<<<< HEAD
        New-Item -Path ./v2raya_bin -ItemType Directory v2raya_bin
=======
        New-Item -Path ./v2raya_bin -ItemType Directory -Force
>>>>>>> 009f9b7d
        $CurrentDir = (Get-Location).Path
        $dateLong = git log -1 --format="%cd" --date=short
        $date = $DateLong -replace "-"; ""
        $count = git rev-list --count HEAD
        $commit = git rev-parse --short HEAD
        $version = "unstable-$date.r$count.$commit"
        $os = "windows"
        ${env:CGO_ENABLED} = "0"
        Set-Location "$CurrentDir"/service
<<<<<<< HEAD
        ${env:GOARCH} = amd64; go build -tags "with_gvisor" -ldflags "-X github.com/v2rayA/v2rayA/conf.Version=$version -s -w" -o "$CurrentDir"/v2raya_bin/v2raya_pr_build_"$os"_"${env:GOARCH}"_"$version".exe
        ${env:GOARCH} = arm64; go build -tags "with_gvisor" -ldflags "-X github.com/v2rayA/v2rayA/conf.Version=$version -s -w" -o "$CurrentDir"/v2raya_bin/v2raya_pr_build_"$os"_"${env:GOARCH}"_"$version".exe
=======
        ${env:GOARCH} = amd64; go build -tags "with_gvisor" -ldflags "-X github.com/v2rayA/v2rayA/conf.Version=$version -s -w" -o "$CurrentDir"/v2raya_bin/v2raya_pr_build_"$os"_amd64_"$version".exe
        ${env:GOARCH} = arm64; go build -tags "with_gvisor" -ldflags "-X github.com/v2rayA/v2rayA/conf.Version=$version -s -w" -o "$CurrentDir"/v2raya_bin/v2raya_pr_build_"$os"_arm64_"$version".exe
>>>>>>> 009f9b7d
    - name: Upload Zip File to Artifacts
      uses: nanoufo/action-upload-artifacts-and-release-assets@v1.8
      with:
        path: v2raya_bin/*

  Build_on_macOS:
    runs-on: macos-latest
    needs: Build_v2rayA_Web
    steps:
    - uses: actions/checkout@v3
      with:
        fetch-depth: 0
    - name: Download Artifact
      uses: actions/download-artifact@v3
      with:
        name: web
        path: service/server/router/web
    - name: Set up Go
      uses: actions/setup-go@v3
      with:
        go-version: ^1.21
    - name: Build v2rayA
      shell: bash
      run: |
        mkdir v2raya_bin
        CurrentDir="$(pwd)"
        date=$(git -C "$CurrentDir" log -1 --format="%cd" --date=short | sed s/-//g)
        count=$(git -C "$CurrentDir" rev-list --count HEAD)
        commit=$(git -C "$CurrentDir" rev-parse --short HEAD)
        version="unstable-$date.r${count}.$commit"
        os="darwin"
        cd "$CurrentDir"/gui && yarn && OUTPUT_DIR="$CurrentDir"/service/server/router/web yarn build
        cd "$CurrentDir"/service
        for arch in amd64 arm64; do
          GOARCH="$arch" CGO_ENABLED=0 go build -tags "with_gvisor" -ldflags "-X github.com/v2rayA/v2rayA/conf.Version=$version -s -w" -o "$CurrentDir"/v2raya_bin/v2raya_pr_build_"$os"_"$arch"_"$version"
        done
    - name: Upload Zip File to Artifacts
      uses: nanoufo/action-upload-artifacts-and-release-assets@v1.8
      with:
        path: v2raya_bin/*<|MERGE_RESOLUTION|>--- conflicted
+++ resolved
@@ -35,11 +35,7 @@
       with:
         path: web/*
         name: web
-<<<<<<< HEAD
 
-=======
-  
->>>>>>> 009f9b7d
   Build_on_Linux:
     runs-on: ubuntu-22.04
     needs: Build_v2rayA_Web
@@ -96,11 +92,7 @@
     - name: Build v2rayA
       shell: pwsh
       run: |
-<<<<<<< HEAD
-        New-Item -Path ./v2raya_bin -ItemType Directory v2raya_bin
-=======
         New-Item -Path ./v2raya_bin -ItemType Directory -Force
->>>>>>> 009f9b7d
         $CurrentDir = (Get-Location).Path
         $dateLong = git log -1 --format="%cd" --date=short
         $date = $DateLong -replace "-"; ""
@@ -110,13 +102,8 @@
         $os = "windows"
         ${env:CGO_ENABLED} = "0"
         Set-Location "$CurrentDir"/service
-<<<<<<< HEAD
-        ${env:GOARCH} = amd64; go build -tags "with_gvisor" -ldflags "-X github.com/v2rayA/v2rayA/conf.Version=$version -s -w" -o "$CurrentDir"/v2raya_bin/v2raya_pr_build_"$os"_"${env:GOARCH}"_"$version".exe
-        ${env:GOARCH} = arm64; go build -tags "with_gvisor" -ldflags "-X github.com/v2rayA/v2rayA/conf.Version=$version -s -w" -o "$CurrentDir"/v2raya_bin/v2raya_pr_build_"$os"_"${env:GOARCH}"_"$version".exe
-=======
         ${env:GOARCH} = amd64; go build -tags "with_gvisor" -ldflags "-X github.com/v2rayA/v2rayA/conf.Version=$version -s -w" -o "$CurrentDir"/v2raya_bin/v2raya_pr_build_"$os"_amd64_"$version".exe
         ${env:GOARCH} = arm64; go build -tags "with_gvisor" -ldflags "-X github.com/v2rayA/v2rayA/conf.Version=$version -s -w" -o "$CurrentDir"/v2raya_bin/v2raya_pr_build_"$os"_arm64_"$version".exe
->>>>>>> 009f9b7d
     - name: Upload Zip File to Artifacts
       uses: nanoufo/action-upload-artifacts-and-release-assets@v1.8
       with:
